from pyflink.datastream import StreamExecutionEnvironment
from pyflink.datastream.connectors.kafka import FlinkKafkaConsumer, FlinkKafkaProducer
from pyflink.common.serialization import SimpleStringSchema
from pyflink.common.typeinfo import Types
from pyflink.datastream.functions import MapFunction
from pyflink.common.watermark_strategy import WatermarkStrategy, TimestampAssigner
from pyflink.common.time import Duration
import json
import logging
import configparser
import os
import sys
import time
from datetime import datetime

# Set up basic logging for Flink
logging.basicConfig(level=logging.INFO, format='%(asctime)s - %(levelname)s - %(message)s')

def load_config(config_path: str = "config.ini") -> configparser.ConfigParser:
    config = configparser.ConfigParser()
    config.read(os.getenv("CONFIG_FILE", config_path))
    return config



class DataValidator(MapFunction):
    """
    Validator for radiation data:
    1. JSON parsing
    2. Field existence check
    3. Data type validation
    4. Range validation (lat/lon/value)
    """
    
    def __init__(self):
        # Pre-compile what we can for better performance
        self.required_fields = {'latitude', 'longitude', 'value', 'captured_time', 'unit'}
    
    def map(self, value: str) -> str:
        """
        Simple validation - lightweight and fast.
        """
        try:
            # STAGE 1: Quick JSON parsing
            try:
                data = json.loads(value)
            except json.JSONDecodeError:
                return self._create_error_response("Invalid JSON", value)
            
            # STAGE 2: Field existence check
            if not self.required_fields.issubset(data.keys()):
                missing = self.required_fields - data.keys()
                return self._create_error_response(f"Missing fields: {missing}", value)
            
            # STAGE 3: Basic validation
            try:
                # Basic numeric conversion
                lat = float(data["latitude"])
                lon = float(data["longitude"]) 
                val = float(data["value"])
                
                # Latitude and longitude range validation
                if not (-90 <= lat <= 90):
                    return self._create_error_response(f"Invalid latitude: {lat} (must be between -90 and 90)", value)
                
                if not (-180 <= lon <= 180):
                    return self._create_error_response(f"Invalid longitude: {lon} (must be between -180 and 180)", value)
                
                # Value validation
                if val <= 0:
                    return self._create_error_response(f"Invalid radiation value: {val} (must be positive)", value)
                
                # Unit check
                if str(data["unit"]).lower() != "cpm":
                    return self._create_error_response(f"Invalid unit: {data['unit']}", value)
                
                # Timestamp existence check only - let watermarking handle format validation
                timestamp = data.get("captured_time")
                if not timestamp:
                    return self._create_error_response("Missing timestamp", value)
                
                # Return validated data (keep val as float, don't convert to int here)
                valid_data = {
                    "timestamp": timestamp,
                    "lat": lat,
                    "lon": lon, 
                    "value": val,
                    "unit": "cpm"
                }
                
                return json.dumps({
                    "is_valid": True,
                    "data": valid_data
                })
                
            except (TypeError, ValueError) as e:
                return self._create_error_response(f"Invalid numeric values: {str(e)}", value)
                
        except Exception as e:
            return self._create_error_response(f"Unexpected error: {str(e)}", value)
    
    def _create_error_response(self, error_msg: str, raw_data: str) -> str:
        """Helper to create consistent error responses"""
        return json.dumps({
            "is_valid": False,
            "error": error_msg,
            "raw_data": raw_data
        })



class DataEnricher(MapFunction):
    """
    Data enricher that handles classification and processing.
    Note: Range validation is now done in DataValidator.
    """
    
    def __init__(self, danger_threshold: float, low_threshold: float, moderate_threshold: float):
        self.danger_threshold = danger_threshold
        self.low_threshold = low_threshold
        self.moderate_threshold = moderate_threshold
    
    def map(self, value: str) -> str:
        try:
            validation_result = json.loads(value)
            
            if not validation_result.get("is_valid", False):
                return None
                
<<<<<<< HEAD
            data = validation_result.get("data", {})
            lat = data.get("lat")
            lon = data.get("lon")
            val = data.get("value")
            if lat is None or lon is None or val is None:
                return json.dumps({
                    "is_valid": False,
                    "error": f"Missing lat/lon/value in data: {data}",
                    "raw_data": value
                })
=======
            data = validation_result["data"]
            
            lat = data["lat"]
            lon = data["lon"]
            val = data["value"]
>>>>>>> 322b8d43
            
            # Convert to integer for consistency if it's a whole number
            val = int(val) if isinstance(val, float) and val.is_integer() else val
            
            # Level classification
            if val < self.low_threshold:
                level = "low"
            elif self.low_threshold <= val < self.moderate_threshold:
                level = "moderate"
            else:
                level = "high"
            
            # Build enriched output
            enriched = {
                "timestamp": data["timestamp"],
                "processing_time": int(time.time() * 1000),  # Processing time in milliseconds
                "lat": round(lat, 5),
                "lon": round(lon, 5),
                "value": val,
                "unit": "cpm",
                "level": level,
                "dangerous": val >= self.danger_threshold
            }
            
            return json.dumps(enriched)
            
        except Exception as e:
            logging.error(f"Error in DataEnricher: {e}")
            return None

def extract_timestamp(json_str: str) -> int:
    """
    Extract timestamp from validated JSON data with flexible format handling.
    If parsing fails, return -1 to signal dirty data.
    """
    try:
        data = json.loads(json_str)
        if data.get("is_valid", False):
            timestamp_str = data["data"]["timestamp"]
            try:
                # Handle multiple timestamp formats
                clean_timestamp = str(timestamp_str)
                
                # Remove timezone info (+00:00, Z)
                if '+' in clean_timestamp:
                    clean_timestamp = clean_timestamp.split('+')[0]
                elif 'Z' in clean_timestamp:
                    clean_timestamp = clean_timestamp.replace('Z', '')
                
                # Remove microseconds (.571000)
                if '.' in clean_timestamp:
                    clean_timestamp = clean_timestamp.split('.')[0]
                
                # Parse the cleaned timestamp
                dt = datetime.strptime(clean_timestamp, '%Y-%m-%d %H:%M:%S')
                return int(dt.timestamp() * 1000)
                
            except Exception as e:
                # Parsing failed, signal dirty data
                logging.warning(f"Failed to parse timestamp: {timestamp_str}, error: {e}")
                return -1
        else:
            # Invalid data, signal dirty data
            return -1
    except Exception as e:
        # Any error, signal dirty data
        logging.error(f"JSON parsing failed in extract_timestamp: {e}")
        return -1


class RadiationTimestampAssigner(TimestampAssigner):
    """
    Custom timestamp assigner for radiation monitoring data.
    Implements the TimestampAssigner interface required by Flink.
    """
    
    def extract_timestamp(self, element, record_timestamp):
        """
        Extract timestamp from the element.
        Required method for TimestampAssigner interface.
        """
        return extract_timestamp(element)


def create_watermark_strategy(max_out_of_orderness_seconds: int = 20, 
                             idle_timeout_minutes: int = 1) -> WatermarkStrategy:
    """
    Create a watermark strategy for radiation monitoring data.
    
    Args:
        max_out_of_orderness_seconds: Maximum time data can be out of order
        idle_timeout_minutes: Time before marking a source as idle
    
    Returns:
        Configured WatermarkStrategy for event-time processing
    """
    try:
        # Create watermark strategy with bounded out-of-orderness
        strategy = WatermarkStrategy.for_bounded_out_of_orderness(
            Duration.of_seconds(max_out_of_orderness_seconds)
        )
        
        # Handle idle sources (sources that don't emit data for a while)
        strategy = strategy.with_idleness(Duration.of_minutes(idle_timeout_minutes))
        
        # Set custom timestamp assigner using the proper interface
        strategy = strategy.with_timestamp_assigner(RadiationTimestampAssigner())
        
        return strategy
        
    except Exception as e:
        logging.warning(f"Error creating watermark strategy: {e}")
        # Fallback to simple ascending timestamps strategy
        return WatermarkStrategy.for_monotonous_timestamps()

def main():
    """
    PYFLINK RADIATION MONITORING WITH WATERMARKING
    
    A PyFlink pipeline for radiation monitoring with event-time processing:
    
    1. Kafka source
    2. Data validation
    3. Watermarking strategy (handles out-of-order events and idle sources)
    4. Data enrichment and classification
    5. Route to Kafka topics (normal, critical, dirty)
    
    Features:
    - Event-time processing with watermarks
    - Handles out-of-order events (configurable tolerance)
    - Idle source detection and handling
    - Maintains simplicity while adding event-time capabilities
    """
    env = StreamExecutionEnvironment.get_execution_environment()
    
    config = load_config()  # Load configuration from config.ini

    try:
        kafka_topic = config['DEFAULT']['KAFKA_TOPIC']
        kafka_bootstrap_servers = config['DEFAULT']['KAFKA_BOOTSTRAP_SERVERS']
        kafka_output_topic = config['DEFAULT'].get('KAFKA_OUTPUT_TOPIC', 'normal-data')
        kafka_dirty_topic = config['DEFAULT'].get('KAFKA_DIRTY_TOPIC', 'dirty-data')
        kafka_critical_topic = config['DEFAULT'].get('KAFKA_CRITICAL_TOPIC', 'critical-data')
        
        # Parallelism Configuration
        source_parallelism = config['DEFAULT'].getint('SOURCE_PARALLELISM', 2)
        validation_parallelism = config['DEFAULT'].getint('VALIDATION_PARALLELISM', 4)
        enrichment_parallelism = config['DEFAULT'].getint('ENRICHMENT_PARALLELISM', 4)
        sink_parallelism = config['DEFAULT'].getint('SINK_PARALLELISM', 2)
        
        # Set global parallelism
        global_parallelism = config['DEFAULT'].getint('GLOBAL_PARALLELISM', 4)
        env.set_parallelism(global_parallelism)
        
        # Radiation Level Thresholds
        danger_threshold = config['DEFAULT'].getfloat('DANGER_THRESHOLD', 1000.0)
        low_threshold = config['DEFAULT'].getint('LOW_THRESHOLD', 50)
        moderate_threshold = config['DEFAULT'].getint('MODERATE_THRESHOLD', 200)
        
        # Watermarking Configuration
        max_out_of_orderness = config['DEFAULT'].getint('MAX_OUT_OF_ORDERNESS_SECONDS', 20)
        idle_timeout_minutes = config['DEFAULT'].getint('IDLE_TIMEOUT_MINUTES', 1)
        
        logging.info(f"Configuration loaded - Danger: {danger_threshold}CPM, Low: {low_threshold}CPM, Moderate: {moderate_threshold}CPM")
        logging.info(f"Watermarking - Max out of order: {max_out_of_orderness}s, Idle timeout: {idle_timeout_minutes}min")
        logging.info(f"Parallelism - Source: {source_parallelism}, Validation: {validation_parallelism}, Enrichment: {enrichment_parallelism}, Sink: {sink_parallelism}")
        logging.info(f"Kafka Topics - Output: {kafka_output_topic}, Critical: {kafka_critical_topic}, Dirty: {kafka_dirty_topic}")
    except KeyError as e:
        logging.error(f"Missing configuration key: {e}. Please check your config file.")
        sys.exit(1)

    # --- Simple Kafka Consumer ---
    consumer = FlinkKafkaConsumer(
        topics=kafka_topic,
        deserialization_schema=SimpleStringSchema(),
        properties={
            'bootstrap.servers': kafka_bootstrap_servers,
            'group.id': 'flink-radiation-monitor',
            'auto.offset.reset': 'latest'
        }
    )
    
    # --- SIMPLE DATASTREAM PROCESSING ---
    # Source with configured parallelism
    ds = env.add_source(consumer).set_parallelism(source_parallelism).name("Kafka Source")

    # Validation operator
    validated_stream = ds.map(DataValidator(), output_type=Types.STRING()) \
                        .set_parallelism(validation_parallelism) \
                        .name("Optimized Data Validation") \
                        .rebalance()  # Add rebalancing for better load distribution

    # Split stream into valid and invalid data
    valid_stream = validated_stream.filter(lambda x: json.loads(x).get("is_valid", False)) \
                                   .set_parallelism(validation_parallelism) \
                                   .name("Valid Data Filter")
    
    invalid_stream = validated_stream.filter(lambda x: not json.loads(x).get("is_valid", False)) \
                                     .set_parallelism(validation_parallelism) \
                                     .name("Invalid Data Filter")

    # --- WATERMARKING STRATEGY ---
    # Apply watermarking to valid data for event-time processing
    watermark_strategy = create_watermark_strategy(max_out_of_orderness, idle_timeout_minutes)
    
    # Assign timestamps and watermarks to the valid stream
    valid_stream_with_watermarks = valid_stream.assign_timestamps_and_watermarks(watermark_strategy) \
                                               .set_parallelism(validation_parallelism) \
                                               .name("Timestamp & Watermark Assignment")
    
    # Note: Flink's watermarking will automatically filter out events with negative timestamps (-1)
    # So timestamp_invalid_stream will be minimal - most timestamp failures are caught in validation
    
    logging.info(f"Watermarking enabled - Max out of order: {max_out_of_orderness}s, Idle timeout: {idle_timeout_minutes}min")

    # --- ENRICHMENT ---
    # Process watermarked data (Flink automatically handles timestamp validation)
    enriched_stream = valid_stream_with_watermarks.map(DataEnricher(danger_threshold, low_threshold, moderate_threshold), output_type=Types.STRING()) \
                               .filter(lambda x: x is not None) \
                               .set_parallelism(enrichment_parallelism) \
                               .name("Data Enrichment")

    # Split enriched stream into critical and normal data
    # Helper function to avoid multiple JSON parses
    def is_dangerous(json_str):
        try:
            data = json.loads(json_str)
            return data.get("dangerous", False)
        except:
            return False
    
    critical_stream = enriched_stream.filter(is_dangerous) \
                                    .set_parallelism(enrichment_parallelism) \
                                    .name("Critical Data Filter")
    
    normal_stream = enriched_stream.filter(lambda x: not is_dangerous(x)) \
                                  .set_parallelism(enrichment_parallelism) \
                                  .name("Normal Data Filter")
    # --- Output Sinks ---
    # Output normal processed data to main topic
    processed_producer = FlinkKafkaProducer(
        topic=kafka_output_topic,
        serialization_schema=SimpleStringSchema(),
        producer_config={'bootstrap.servers': kafka_bootstrap_servers}
    )
    normal_stream.add_sink(processed_producer) \
                 .set_parallelism(sink_parallelism) \
                 .name("Processed Data Sink")

    # Output critical/dangerous data to dedicated critical topic
    critical_producer = FlinkKafkaProducer(
        topic=kafka_critical_topic,
        serialization_schema=SimpleStringSchema(),
        producer_config={'bootstrap.servers': kafka_bootstrap_servers}
    )
    critical_stream.add_sink(critical_producer) \
                   .set_parallelism(sink_parallelism) \
                   .name("Critical Data Sink")

    # Output invalid data to dirty data topic (includes validation failures and timestamp parsing failures)
    dirty_producer = FlinkKafkaProducer(
        topic=kafka_dirty_topic,
        serialization_schema=SimpleStringSchema(),
        producer_config={'bootstrap.servers': kafka_bootstrap_servers}
    )
    
    # Route all dirty data (validation failures) to dirty data sink
    # Note: Since we validate timestamps in DataValidator, most dirty data is caught there
    invalid_stream.add_sink(dirty_producer) \
                  .set_parallelism(sink_parallelism) \
                  .name("Dirty Data Sink")

    # --- Debug output ---
    normal_stream.print().set_parallelism(1).name("Normal Data Debug Print")
    critical_stream.print().set_parallelism(1).name("Critical Data Debug Print")

    env.execute("Simple Radiation Monitoring")

if __name__ == "__main__":
    main()<|MERGE_RESOLUTION|>--- conflicted
+++ resolved
@@ -127,24 +127,11 @@
             if not validation_result.get("is_valid", False):
                 return None
                 
-<<<<<<< HEAD
-            data = validation_result.get("data", {})
-            lat = data.get("lat")
-            lon = data.get("lon")
-            val = data.get("value")
-            if lat is None or lon is None or val is None:
-                return json.dumps({
-                    "is_valid": False,
-                    "error": f"Missing lat/lon/value in data: {data}",
-                    "raw_data": value
-                })
-=======
             data = validation_result["data"]
             
             lat = data["lat"]
             lon = data["lon"]
             val = data["value"]
->>>>>>> 322b8d43
             
             # Convert to integer for consistency if it's a whole number
             val = int(val) if isinstance(val, float) and val.is_integer() else val
