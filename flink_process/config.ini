--- conflicted
+++ resolved
@@ -28,8 +28,6 @@
 MODERATE_THRESHOLD = 50
 
 # ====================================================
-<<<<<<< HEAD
-=======
 # Parallelism Configuration
 # ====================================================
 # Global parallelism for the entire job (can be overridden per operator)
@@ -44,17 +42,12 @@
 SINK_PARALLELISM = 1
 
 # ====================================================
->>>>>>> d5099518
 # Watermark Strategy Configuration (in milliseconds)
 # ====================================================
 # Maximum expected out-of-order delay for records
 # Records arriving later than this may be considered late
 MAX_OUT_OF_ORDERNESS_MS = 30000
 # How often watermarks are generated (affects latency vs throughput)
-<<<<<<< HEAD
-# Lower values = lower latency but higher overhead
-WATERMARK_INTERVAL_MS = 5000
-=======
 WATERMARK_INTERVAL_MS = 5000
 
 # ====================================================
@@ -89,5 +82,4 @@
 # Log level (DEBUG, INFO, WARN, ERROR)
 LOG_LEVEL = INFO
 # Enable detailed operator metrics
-ENABLE_OPERATOR_METRICS = true
->>>>>>> d5099518
+ENABLE_OPERATOR_METRICS = true