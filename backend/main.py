import asyncio
import configparser
import os
from fastapi import FastAPI, WebSocket, WebSocketDisconnect
from aiokafka import AIOKafkaConsumer
from fastapi.middleware.cors import CORSMiddleware 
import json
import logging
from typing import Set
from pydantic import BaseModel
from kafka import KafkaProducer
import atexit
from fastapi import Body
import traceback

logging.basicConfig(level=logging.INFO)
logger = logging.getLogger(__name__)

# Load config
config = configparser.ConfigParser()
config.read(os.getenv("CONFIG_FILE", "config.ini"))
KAFKA_TOPIC = config['DEFAULT'].get('KAFKA_TOPIC', 'normal-data')
KAFKA_CRITICAL_TOPIC = config['DEFAULT'].get('KAFKA_CRITICAL_TOPIC', 'critical-data')
KAFKA_BOOTSTRAP_SERVERS = config['DEFAULT'].get('KAFKA_BOOTSTRAP_SERVERS', 'kafka:9092')

CONFIG_TOPIC = config['DEFAULT'].get('CONFIG_TOPIC', 'playback-config')   # <-- Add this if not present

producer_config = {
    "bootstrap_servers": KAFKA_BOOTSTRAP_SERVERS,
    "value_serializer": lambda v: json.dumps(v).encode('utf-8'),
}
config_producer = KafkaProducer(**producer_config)
atexit.register(lambda: config_producer.close())

app = FastAPI()
app.add_middleware(CORSMiddleware, allow_origins=["*"], allow_methods=["*"], allow_headers=["*"])

clients: Set[WebSocket] = set()
playback_speed = 1.0

class PlaybackSpeedRequest(BaseModel):
    playback_speed: float

@app.post("/api/playback_speed")
async def set_playback_speed(speed_req: PlaybackSpeedRequest):
    global playback_speed
    playback_speed = speed_req.playback_speed
    config_producer.send(CONFIG_TOPIC, {"playback_speed": float(playback_speed)})
    config_producer.flush()
    logger.info(f"[BACKEND] Set playback speed to {playback_speed} (sent to {CONFIG_TOPIC})")
    return {"playback_speed": playback_speed}

@app.websocket("/ws")
async def websocket_endpoint(websocket: WebSocket):
    await websocket.accept()
    clients.add(websocket)
    logger.info(f"Client connected. Total clients: {len(clients)}")
    try:
        while True:
            await asyncio.sleep(100)
    except WebSocketDisconnect:
        clients.remove(websocket)
        logger.info(f"Client disconnected. Total clients: {len(clients)}")

async def broadcast_to_clients(message: str):
    """Broadcast message to all connected clients."""
    for ws in clients.copy():
        try:
            await ws.send_text(message)
<<<<<<< HEAD
        except Exception as e:
            logger.warning(f"Failed to send to client: {e}\n{traceback.format_exc()}")
            disconnected_clients.add(ws)
    
    # Remove disconnected clients
    clients.difference_update(disconnected_clients)
=======
        except:
            clients.discard(ws)
>>>>>>> 322b8d43

async def kafka_to_websocket():
    """Simple Kafka consumer with basic retry."""
    while True:
        try:
            consumer = AIOKafkaConsumer(
                KAFKA_TOPIC, KAFKA_CRITICAL_TOPIC,
                bootstrap_servers=KAFKA_BOOTSTRAP_SERVERS,
                value_deserializer=lambda m: m.decode("utf-8"),
                group_id="websocket-backend",
                auto_offset_reset="latest"
            )
            
            await consumer.start()
            logger.info(f"Kafka consumer started")
            
            async for msg in consumer:
                try:
                    data = json.loads(msg.value)
                    
                    # Add priority metadata
                    if msg.topic == KAFKA_CRITICAL_TOPIC:
                        data["data_priority"] = "critical"
                        logger.info(f"CRITICAL DATA: {len(clients)} clients")
                    else:
                        data["data_priority"] = "normal"
                    
<<<<<<< HEAD
                    # Re-serialize with added metadata
                    enriched_data = json.dumps(parsed_data)
                    logger.info(f"SENDING TO WS CLIENTS: {enriched_data}")
                    await broadcast_to_clients(enriched_data)
                    last_heartbeat = asyncio.get_event_loop().time()
=======
                    await broadcast_to_clients(json.dumps(data))
>>>>>>> 322b8d43
                    
                except Exception as e:
                    logger.warning(f"Error processing message: {e}")
                    
        except Exception as e:
            logger.error(f"Kafka consumer error: {e}")
            await asyncio.sleep(5)  # Simple retry

@app.on_event("startup")
async def startup_event():
    asyncio.create_task(kafka_to_websocket())

@app.get("/health")
async def health_check():
    return {"status": "healthy", "connected_clients": len(clients)}<|MERGE_RESOLUTION|>--- conflicted
+++ resolved
@@ -67,17 +67,8 @@
     for ws in clients.copy():
         try:
             await ws.send_text(message)
-<<<<<<< HEAD
-        except Exception as e:
-            logger.warning(f"Failed to send to client: {e}\n{traceback.format_exc()}")
-            disconnected_clients.add(ws)
-    
-    # Remove disconnected clients
-    clients.difference_update(disconnected_clients)
-=======
         except:
             clients.discard(ws)
->>>>>>> 322b8d43
 
 async def kafka_to_websocket():
     """Simple Kafka consumer with basic retry."""
@@ -105,15 +96,7 @@
                     else:
                         data["data_priority"] = "normal"
                     
-<<<<<<< HEAD
-                    # Re-serialize with added metadata
-                    enriched_data = json.dumps(parsed_data)
-                    logger.info(f"SENDING TO WS CLIENTS: {enriched_data}")
-                    await broadcast_to_clients(enriched_data)
-                    last_heartbeat = asyncio.get_event_loop().time()
-=======
                     await broadcast_to_clients(json.dumps(data))
->>>>>>> 322b8d43
                     
                 except Exception as e:
                     logger.warning(f"Error processing message: {e}")
