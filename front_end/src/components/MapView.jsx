<<<<<<< HEAD
import { useEffect, useRef, useState, useCallback } from "react";
=======
import React, { useEffect, useRef, useState } from "react";
>>>>>>> 269aebf8
import ReactMapGL, { Source, Layer, Marker, Map } from "react-map-gl";
import "mapbox-gl/dist/mapbox-gl.css";

export default function MapView({
  userLocation,
  setUserLocation,
  threshold,
  playbackSpeed,
  setAlertMessages,
}) {
  const mapRef = useRef();
<<<<<<< HEAD
  const wsRef = useRef(null);
  const reconnectTimeoutRef = useRef(null);
  const [connectionStatus, setConnectionStatus] = useState('disconnected');
  const [dataStats, setDataStats] = useState({ total: 0, lastUpdate: null });

=======
>>>>>>> 269aebf8
  const [geojson, setGeojson] = useState({
    type: "FeatureCollection",
    features: [],
  });

<<<<<<< HEAD
  // Enhanced color mapping for radiation levels
=======
  const thresholdRef = useRef(threshold);
  useEffect(() => {
    thresholdRef.current = threshold;
  }, [threshold]);

>>>>>>> 269aebf8
  const circleColor = [
    "case",
    [">=", ["get", "value"], 100], "#dc2626", // Very high (red)
    [">=", ["get", "value"], 50], "#ea580c",  // High (orange-red)
    [">=", ["get", "value"], 20], "#eab308",  // Moderate (yellow)
    [">=", ["get", "value"], 10], "#22c55e",  // Low (green)
    "#6b7280" // Very low/unknown (gray)
  ];

<<<<<<< HEAD
  const circleRadius = [
    "case",
    [">=", ["get", "value"], 100], 8,
    [">=", ["get", "value"], 50], 6,
    [">=", ["get", "value"], 20], 5,
    4
  ];

  const connectWebSocket = useCallback(() => {
    const wsUrl = import.meta.env.VITE_WS_URL || "ws://localhost:8000/ws";
    console.log("WebSocket connecting to:", wsUrl);
    
    if (wsRef.current?.readyState === WebSocket.OPEN) {
      return; // Already connected
    }

    const ws = new WebSocket(wsUrl);
    wsRef.current = ws;
    let buffer = [];
    let bufferTimer;

    ws.onopen = () => {
      console.log("WebSocket connected");
      setConnectionStatus('connected');
      
      // Start buffering timer
      bufferTimer = setInterval(() => {
        if (buffer.length > 0) {
          const newFeatures = buffer.map(data => ({
            type: "Feature",
            geometry: {
              type: "Point",
              coordinates: [Number(data.lon), Number(data.lat)],
            },
            properties: {
              ...data,
              level: getLevelFromValue(data.value),
              timestamp: new Date().toISOString()
            },
          }));

          setGeojson(prev => ({
            ...prev,
            features: [...prev.features, ...newFeatures].slice(-2000), // Keep last 2000 points
          }));

          setDataStats(prev => ({
            total: prev.total + buffer.length,
            lastUpdate: new Date().toISOString()
          }));

          console.log(`Added ${buffer.length} new points. Total features: ${newFeatures.length}`);
          buffer = [];
        }
      }, 150); // Slightly slower for better performance
    };

    ws.onmessage = (event) => {
      try {
        const data = JSON.parse(event.data);
        
        // Handle heartbeat messages
        if (data.type === 'heartbeat') {
          console.log("Received heartbeat");
          return;
        }

        // Validate required fields
        const lat = Number(data.lat);
        const lon = Number(data.lon);
        const value = Number(data.value);

        if (!isNaN(lat) && !isNaN(lon) && lat >= -90 && lat <= 90 && 
            lon >= -180 && lon <= 180 && !isNaN(value)) {
          buffer.push({ ...data, lat, lon, value });
        } else {
          console.warn("Invalid data point:", data);
        }
      } catch (e) {
        console.warn("Failed to parse WebSocket message:", e);
      }
    };

    ws.onclose = () => {
      console.log("WebSocket disconnected");
      setConnectionStatus('disconnected');
      clearInterval(bufferTimer);
      
      // Auto-reconnect after 3 seconds
      reconnectTimeoutRef.current = setTimeout(() => {
        connectWebSocket();
      }, 3000);
    };

    ws.onerror = (error) => {
      console.error("WebSocket error:", error);
      setConnectionStatus('error');
    };

    return () => {
      clearInterval(bufferTimer);
      if (reconnectTimeoutRef.current) {
        clearTimeout(reconnectTimeoutRef.current);
      }
=======
  useEffect(() => {
    const wsUrl = "ws://localhost:8000/ws";
    let ws;
    let buffer = [];

    function connect() {
      ws = new window.WebSocket(wsUrl);

      ws.onopen = () => console.log("WebSocket connected");
      ws.onclose = () => {
        console.log("WebSocket closed. Reconnecting in 2s...");
        setTimeout(connect, 2000);
      };
      ws.onerror = (e) => {
        console.error("WebSocket error:", e);
        ws.close();
      };
      ws.onmessage = (event) => {
        //console.log("Current threshold:", threshold, "Current value:", value);
        try {
          const data = JSON.parse(event.data);
          const lat = Number(data.lat);
          const lon = Number(data.lon);
          const value = Number(data.value);
          
          if (!isNaN(lat) && !isNaN(lon) && value >= thresholdRef.current) {
           
              setAlertMessages((prev) => [
                ...prev,
                `CRITICAL: CPM reached ${value} at [${lat.toFixed(2)}, ${lon.toFixed(2)}]!`,
              ]);
           
            const feature = {
              type: "Feature",
              geometry: {
                type: "Point",
                coordinates: [lon, lat],
              },
              properties: data,
            };
            buffer.push(feature);
          }
        } catch (e) {
          console.warn("parse error", e);
        }
      };
    }

    connect();

    // Update geojson every interval, using playbackSpeed
    const intervalId = setInterval(() => {
      if (buffer.length > 0) {
        setGeojson((prev) => ({
          ...prev,
          features: [...prev.features, ...buffer].slice(-1000),
        }));
        buffer = [];
      }
    }, Math.max(100, 1000 / Math.max(playbackSpeed, 0.1))); 
    return () => {
      ws && ws.close();
      clearInterval(intervalId);
>>>>>>> 269aebf8
    };
  }, [threshold, playbackSpeed, setAlertMessages]);

<<<<<<< HEAD
  // Helper function to determine radiation level
  const getLevelFromValue = (value) => {
    if (value >= 100) return "very-high";
    if (value >= 50) return "high";
    if (value >= 20) return "moderate";
    if (value >= 10) return "low";
    return "very-low";
  };

  useEffect(() => {
    connectWebSocket();
    
    return () => {
      if (wsRef.current) {
        wsRef.current.close();
      }
      if (reconnectTimeoutRef.current) {
        clearTimeout(reconnectTimeoutRef.current);
      }
    };
  }, [connectWebSocket]);

  // Getting the user's current location
=======
  // Get user geolocation
>>>>>>> 269aebf8
  useEffect(() => {
    if (navigator.geolocation) {
      navigator.geolocation.getCurrentPosition(
        (position) => {
          setUserLocation({
            latitude: position.coords.latitude,
            longitude: position.coords.longitude,
          });
        },
        (error) => {
          console.warn("Geolocation error:", error.message);
        },
        { enableHighAccuracy: true }
      );
    }
  }, [setUserLocation]);
<<<<<<< HEAD

  // Debug logging (can be removed in production)
  console.log(`Features count: ${geojson.features.length}, Status: ${connectionStatus}`);

  return (
    <div style={{ position: 'relative', width: '100vw', height: '100vh' }}>
      {/* Connection Status Indicator */}
      <div style={{
        position: 'absolute',
        top: 10,
        right: 10,
        zIndex: 1000,
        background: connectionStatus === 'connected' ? '#22c55e' : '#ef4444',
        color: 'white',
        padding: '8px 12px',
        borderRadius: '4px',
        fontSize: '12px'
      }}>
        {connectionStatus === 'connected' ? '● Connected' : '● Disconnected'}
        <div style={{ fontSize: '10px', marginTop: '2px' }}>
          Points: {geojson.features.length} | Total: {dataStats.total}
        </div>
      </div>

      <Map
        ref={mapRef}
        initialViewState={{ latitude: 35.6762, longitude: 139.6503, zoom: 6 }} // Tokyo area for better default view
        style={{ width: "100vw", height: "100vh" }}
        mapStyle="mapbox://styles/mapbox/light-v10"
        mapboxAccessToken={import.meta.env.VITE_MAPBOX_TOKEN}
        interactiveLayerIds={["radiation-points"]}
      >
        <Source id="radiation" type="geojson" data={geojson}>
          <Layer
            id="radiation-points"
            type="circle"
            paint={{
              "circle-radius": circleRadius,
              "circle-color": circleColor,
              "circle-opacity": 0.8,
              "circle-stroke-width": 1,
              "circle-stroke-color": "#ffffff"
            }}
          />
        </Source>

        {userLocation && (
          <Marker
            latitude={userLocation.latitude}
            longitude={userLocation.longitude}
            color="blue"
          />
        )}
      </Map>
    </div>
=======

  return (
    <Map
      ref={mapRef}
      initialViewState={{ latitude: 20, longitude: 0, zoom: 1.5 }}
      style={{ width: "100vw", height: "100vh" }}
      mapStyle="mapbox://styles/mapbox/light-v10"
      mapboxAccessToken={import.meta.env.VITE_MAPBOX_TOKEN}
      interactiveLayerIds={["radiation-points"]}
    >
      <Source id="radiation" type="geojson" data={geojson}>
        <Layer
          id="radiation-points"
          type="circle"
          paint={{
            "circle-radius": 5,
            "circle-color": circleColor,
            "circle-opacity": 0.6,
          }}
        />
      </Source>
      {/* User location marker */}
      {userLocation && (
        <Marker
          latitude={userLocation.latitude}
          longitude={userLocation.longitude}
          offsetLeft={-12}
          offsetTop={-24}
        >
          <div className="h-5 w-5 bg-blue-500 rounded-full border-2 border-white shadow-lg" />
        </Marker>
      )}
    </Map>
>>>>>>> 269aebf8
  );
}<|MERGE_RESOLUTION|>--- conflicted
+++ resolved
@@ -1,8 +1,4 @@
-<<<<<<< HEAD
-import { useEffect, useRef, useState, useCallback } from "react";
-=======
-import React, { useEffect, useRef, useState } from "react";
->>>>>>> 269aebf8
+import React, { useEffect, useRef, useState, useCallback } from "react";
 import ReactMapGL, { Source, Layer, Marker, Map } from "react-map-gl";
 import "mapbox-gl/dist/mapbox-gl.css";
 
@@ -14,28 +10,21 @@
   setAlertMessages,
 }) {
   const mapRef = useRef();
-<<<<<<< HEAD
   const wsRef = useRef(null);
   const reconnectTimeoutRef = useRef(null);
   const [connectionStatus, setConnectionStatus] = useState('disconnected');
   const [dataStats, setDataStats] = useState({ total: 0, lastUpdate: null });
-
-=======
->>>>>>> 269aebf8
   const [geojson, setGeojson] = useState({
     type: "FeatureCollection",
     features: [],
   });
 
-<<<<<<< HEAD
-  // Enhanced color mapping for radiation levels
-=======
   const thresholdRef = useRef(threshold);
   useEffect(() => {
     thresholdRef.current = threshold;
   }, [threshold]);
 
->>>>>>> 269aebf8
+  // Enhanced color mapping for radiation levels
   const circleColor = [
     "case",
     [">=", ["get", "value"], 100], "#dc2626", // Very high (red)
@@ -45,7 +34,6 @@
     "#6b7280" // Very low/unknown (gray)
   ];
 
-<<<<<<< HEAD
   const circleRadius = [
     "case",
     [">=", ["get", "value"], 100], 8,
@@ -71,7 +59,8 @@
       console.log("WebSocket connected");
       setConnectionStatus('connected');
       
-      // Start buffering timer
+      // Start buffering timer with playback speed
+      const updateInterval = Math.max(50, 1000 / Math.max(playbackSpeed, 0.1));
       bufferTimer = setInterval(() => {
         if (buffer.length > 0) {
           const newFeatures = buffer.map(data => ({
@@ -100,7 +89,7 @@
           console.log(`Added ${buffer.length} new points. Total features: ${newFeatures.length}`);
           buffer = [];
         }
-      }, 150); // Slightly slower for better performance
+      }, updateInterval);
     };
 
     ws.onmessage = (event) => {
@@ -120,6 +109,12 @@
 
         if (!isNaN(lat) && !isNaN(lon) && lat >= -90 && lat <= 90 && 
             lon >= -180 && lon <= 180 && !isNaN(value)) {
+              if (value >= thresholdRef.current) {
+                setAlertMessages((prev) => [
+                  ...prev,
+                  `High radiation detected: ${value} at (${lat}, ${lon})`
+                ]);
+              }
           buffer.push({ ...data, lat, lon, value });
         } else {
           console.warn("Invalid data point:", data);
@@ -150,75 +145,9 @@
       if (reconnectTimeoutRef.current) {
         clearTimeout(reconnectTimeoutRef.current);
       }
-=======
-  useEffect(() => {
-    const wsUrl = "ws://localhost:8000/ws";
-    let ws;
-    let buffer = [];
-
-    function connect() {
-      ws = new window.WebSocket(wsUrl);
-
-      ws.onopen = () => console.log("WebSocket connected");
-      ws.onclose = () => {
-        console.log("WebSocket closed. Reconnecting in 2s...");
-        setTimeout(connect, 2000);
-      };
-      ws.onerror = (e) => {
-        console.error("WebSocket error:", e);
-        ws.close();
-      };
-      ws.onmessage = (event) => {
-        //console.log("Current threshold:", threshold, "Current value:", value);
-        try {
-          const data = JSON.parse(event.data);
-          const lat = Number(data.lat);
-          const lon = Number(data.lon);
-          const value = Number(data.value);
-          
-          if (!isNaN(lat) && !isNaN(lon) && value >= thresholdRef.current) {
-           
-              setAlertMessages((prev) => [
-                ...prev,
-                `CRITICAL: CPM reached ${value} at [${lat.toFixed(2)}, ${lon.toFixed(2)}]!`,
-              ]);
-           
-            const feature = {
-              type: "Feature",
-              geometry: {
-                type: "Point",
-                coordinates: [lon, lat],
-              },
-              properties: data,
-            };
-            buffer.push(feature);
-          }
-        } catch (e) {
-          console.warn("parse error", e);
-        }
-      };
-    }
-
-    connect();
-
-    // Update geojson every interval, using playbackSpeed
-    const intervalId = setInterval(() => {
-      if (buffer.length > 0) {
-        setGeojson((prev) => ({
-          ...prev,
-          features: [...prev.features, ...buffer].slice(-1000),
-        }));
-        buffer = [];
-      }
-    }, Math.max(100, 1000 / Math.max(playbackSpeed, 0.1))); 
-    return () => {
-      ws && ws.close();
-      clearInterval(intervalId);
->>>>>>> 269aebf8
-    };
-  }, [threshold, playbackSpeed, setAlertMessages]);
-
-<<<<<<< HEAD
+    };
+  }, [playbackSpeed, setAlertMessages]);
+
   // Helper function to determine radiation level
   const getLevelFromValue = (value) => {
     if (value >= 100) return "very-high";
@@ -242,9 +171,6 @@
   }, [connectWebSocket]);
 
   // Getting the user's current location
-=======
-  // Get user geolocation
->>>>>>> 269aebf8
   useEffect(() => {
     if (navigator.geolocation) {
       navigator.geolocation.getCurrentPosition(
@@ -261,7 +187,6 @@
       );
     }
   }, [setUserLocation]);
-<<<<<<< HEAD
 
   // Debug logging (can be removed in production)
   console.log(`Features count: ${geojson.features.length}, Status: ${connectionStatus}`);
@@ -317,40 +242,5 @@
         )}
       </Map>
     </div>
-=======
-
-  return (
-    <Map
-      ref={mapRef}
-      initialViewState={{ latitude: 20, longitude: 0, zoom: 1.5 }}
-      style={{ width: "100vw", height: "100vh" }}
-      mapStyle="mapbox://styles/mapbox/light-v10"
-      mapboxAccessToken={import.meta.env.VITE_MAPBOX_TOKEN}
-      interactiveLayerIds={["radiation-points"]}
-    >
-      <Source id="radiation" type="geojson" data={geojson}>
-        <Layer
-          id="radiation-points"
-          type="circle"
-          paint={{
-            "circle-radius": 5,
-            "circle-color": circleColor,
-            "circle-opacity": 0.6,
-          }}
-        />
-      </Source>
-      {/* User location marker */}
-      {userLocation && (
-        <Marker
-          latitude={userLocation.latitude}
-          longitude={userLocation.longitude}
-          offsetLeft={-12}
-          offsetTop={-24}
-        >
-          <div className="h-5 w-5 bg-blue-500 rounded-full border-2 border-white shadow-lg" />
-        </Marker>
-      )}
-    </Map>
->>>>>>> 269aebf8
   );
 }