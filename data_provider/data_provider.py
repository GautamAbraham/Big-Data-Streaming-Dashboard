--- conflicted
+++ resolved
@@ -99,11 +99,8 @@
             producer.send(topic, value=data)
             logging.info(f"Sent data to kafka: {data}")
 
-<<<<<<< HEAD
-=======
             time.sleep(0.01)
 
->>>>>>> 322b8d43
     producer.flush()
     logging.info("Finished sending all data.")
 
