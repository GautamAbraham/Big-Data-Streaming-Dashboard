import os
import time
import json
import logging
import configparser
from kafka import KafkaProducer, KafkaConsumer
from kafka.errors import NoBrokersAvailable
import pandas as pd
import threading

# Setup logging
logging.basicConfig(level=logging.INFO, format="%(asctime)s [%(levelname)s] %(message)s")

# --- GLOBAL for playback speed ---
playback_speed = 1.0

def load_config(config_path: str = "config.ini") -> configparser.ConfigParser:
    config = configparser.ConfigParser()
    config.read(os.getenv("CONFIG_FILE", config_path))
    return config

<<<<<<< HEAD


def create_kafka_producer(bootstrap_servers, config):
    """Create Kafka producer with production-ready configuration and fallback options"""
=======
def create_kafka_producer(bootstrap_servers):
>>>>>>> 0f05a7cc
    while True:
        try:
            # Get compression type with fallback
            compression_type = config['DEFAULT'].get('KAFKA_COMPRESSION', 'gzip')
            
            # Enhanced producer configuration for reliability and performance
            producer_config = {
                'bootstrap_servers': bootstrap_servers,
                'value_serializer': lambda v: json.dumps(v).encode('utf-8'),
                'acks': 'all',  # Wait for all replicas to acknowledge
                'retries': 5,   # Retry failed sends
                'batch_size': int(config['DEFAULT'].get('KAFKA_BATCH_SIZE', 16384)),
                'linger_ms': int(config['DEFAULT'].get('KAFKA_LINGER_MS', 100)),
                'buffer_memory': int(config['DEFAULT'].get('KAFKA_BUFFER_MEMORY', 33554432)),
                'compression_type': compression_type,
                'max_in_flight_requests_per_connection': 1,  # Ensure ordering
            }
            
            try:
                producer = KafkaProducer(**producer_config)
                logging.info(f"Kafka producer created successfully with compression: {compression_type}")
                return producer
            except Exception as compression_error:
                if 'snappy' in str(compression_error).lower():
                    # Fallback to gzip if snappy is not available
                    logging.warning(f"Snappy compression not available: {compression_error}")
                    logging.info("Falling back to gzip compression...")
                    producer_config['compression_type'] = 'gzip'
                    producer = KafkaProducer(**producer_config)
                    logging.info("Kafka producer created successfully with gzip compression")
                    return producer
                else:
                    raise compression_error
            
        except NoBrokersAvailable:
            logging.warning("Kafka broker not available yet. Retrying in 5 seconds...")
            time.sleep(5)
        except Exception as e:
            logging.error(f"Error creating Kafka producer: {e}. Retrying in 5 seconds...")
            time.sleep(5)

<<<<<<< HEAD

def send_data_from_csv(producer: KafkaProducer, topic: str, csv_file_path: str, chunk_size: int = 10000, delay_ms: int = 10):
    """
    Read data from CSV and send raw data to Kafka with minimal validation.
    
    Production Best Practice: 
    - Minimal validation at ingestion (only fatal errors)
    - Let Flink handle business logic validation
    - Focus on high throughput and reliability
    """
    logging.info(f"Starting high-throughput CSV ingestion from {csv_file_path}...")
    
    # Statistics tracking
    stats = {
        'total_rows': 0,
        'sent_rows': 0,
        'skipped_rows': 0,
        'error_rows': 0,
        'start_time': time.time()
    }

    try:
        for chunk_num, chunk in enumerate(pd.read_csv(csv_file_path, chunksize=chunk_size)):
            # Optional: Sort by time for better downstream processing
            if 'Captured Time' in chunk.columns:
                chunk = chunk.sort_values(by='Captured Time')
            
            logging.info(f"Processing chunk {chunk_num + 1} with {len(chunk)} rows")

            for _, row in chunk.iterrows():
                stats['total_rows'] += 1
                
                try:
                    # MINIMAL VALIDATION - Only check for completely empty/null rows
                    if row.isnull().all():
                        stats['skipped_rows'] += 1
                        continue
                    
                    # RAW DATA MAPPING - Simple field mapping without validation
                    # Let Flink handle all business logic validation
                    data = {
                        'captured_time': str(row.get('Captured Time', '')),
                        'latitude': row.get('Latitude', 0),  # Keep as-is, let Flink validate
                        'longitude': row.get('Longitude', 0),  # Keep as-is, let Flink validate
                        'value': row.get('Value', 0),  # Keep as-is, let Flink validate
                        'unit': str(row.get('Unit', '')),  # Keep as-is, let Flink validate
                        'ingestion_timestamp': int(time.time() * 1000)  # Add ingestion time for monitoring
                    }

                    # FAST SEND - No validation overhead
                    producer.send(topic, value=data)
                    stats['sent_rows'] += 1

                    # OPTIONAL: Minimal rate limiting for very high throughput
                    if delay_ms > 0:
                        time.sleep(delay_ms / 1000.0)

                except Exception as e:
                    # Only log critical errors, don't validate business logic
                    logging.debug(f"Error processing row: {e}")  # Debug level to avoid log spam
                    stats['error_rows'] += 1
                    continue

            # Log progress every chunk - less frequent for high throughput
            elapsed_time = time.time() - stats['start_time']
            if chunk_num % 10 == 0:  # Log every 10 chunks to reduce overhead
                logging.info(f"Chunk {chunk_num + 1} completed. "
                            f"Sent: {stats['sent_rows']}, "
                            f"Errors: {stats['error_rows']}, "
                            f"Rate: {stats['sent_rows']/elapsed_time:.1f} records/sec")

    except FileNotFoundError:
        logging.error(f"CSV file not found: {csv_file_path}")
        raise
    except Exception as e:
        logging.error(f"Error reading CSV file: {e}")
        raise
    finally:
        producer.flush()
        elapsed_time = time.time() - stats['start_time']
        
        # Final statistics
        logging.info("="*60)
        logging.info("HIGH-THROUGHPUT DATA INGESTION STATISTICS")
        logging.info("="*60)
        logging.info(f"Total rows processed: {stats['total_rows']}")
        logging.info(f"Successfully sent: {stats['sent_rows']}")
        logging.info(f"Skipped (empty): {stats['skipped_rows']}")
        logging.info(f"Errors: {stats['error_rows']}")
        logging.info(f"Success rate: {(stats['sent_rows']/stats['total_rows']*100):.1f}%")
        logging.info(f"Total time: {elapsed_time:.1f} seconds")
        logging.info(f"Average rate: {stats['sent_rows']/elapsed_time:.1f} records/sec")
        logging.info(f"Throughput: {(stats['sent_rows']*len(str(data))/1024/1024/elapsed_time):.1f} MB/sec")
        logging.info("="*60)

def main():
    """Main function with enhanced configuration and error handling"""
    try:
        config = load_config()

        # Load configuration with defaults
        kafka_topic = config['DEFAULT']['KAFKA_TOPIC']
        kafka_bootstrap_servers = config['DEFAULT']['KAFKA_BOOTSTRAP_SERVERS']
        csv_file_path = config['DEFAULT']['CSV_FILE_PATH']
        batch_size = int(config['DEFAULT'].get('BATCH_SIZE', 10000))
        delay_ms = int(config['DEFAULT'].get('SEND_DELAY_MS', 10))

        # Log configuration
        logging.info("="*60)
        logging.info("DATA PROVIDER CONFIGURATION")
        logging.info("="*60)
        logging.info(f"Kafka bootstrap servers: {kafka_bootstrap_servers}")
        logging.info(f"Kafka topic: {kafka_topic}")
        logging.info(f"CSV file path: {csv_file_path}")
        logging.info(f"Batch size: {batch_size}")
        logging.info(f"Send delay: {delay_ms}ms")
        logging.info("="*60)

        # Validate file existence
        if not os.path.exists(csv_file_path):
            logging.error(f"CSV file not found: {csv_file_path}")
            return

        # Create producer and start sending data
        producer = create_kafka_producer(kafka_bootstrap_servers, config)
        send_data_from_csv(producer, kafka_topic, csv_file_path, chunk_size=batch_size, delay_ms=delay_ms)
        
        logging.info("Data provider completed successfully")
        
    except KeyError as e:
        logging.error(f"Missing required configuration: {e}")
        logging.error("Please check your config.ini file")
    except Exception as e:
        logging.error(f"Fatal error in data provider: {e}")
        raise
=======
def listen_for_speed(bootstrap_servers, config_topic):
    global playback_speed
    consumer = KafkaConsumer(
        config_topic,
        bootstrap_servers=bootstrap_servers,
        value_deserializer=lambda m: json.loads(m.decode('utf-8')),
        auto_offset_reset='latest',
        group_id='speed-listener-group'
    )
    logging.info("Started playback speed config listener...")
    for msg in consumer:
        try:
            val = msg.value
            if "playback_speed" in val:
                playback_speed = float(val["playback_speed"])
                logging.info(f"Received NEW playback speed: {playback_speed}")
        except Exception as e:
            logging.warning(f"Error parsing playback speed: {e}")

def send_data_from_csv(
    producer: KafkaProducer,
    topic: str,
    csv_file_path: str,
    chunk_size: int = 10000,
):
    global playback_speed
    logging.info(f"Starting to read CSV in chunks from {csv_file_path}...")

    reference_time = None
    wallclock_start = None

    for chunk in pd.read_csv(csv_file_path, chunksize=chunk_size):
        chunk = chunk.sort_values(by="Captured Time")

        for _, row in chunk.iterrows():
            if pd.isna(row.get('Value')) or row.get('Value') <= 0:
                continue

            data_time_str = row.get('Captured Time', '')
            try:
                data_time = pd.to_datetime(data_time_str).timestamp()
            except Exception as e:
                print(f"Error parsing time {data_time_str}: {e}")
                continue 
            if reference_time is None:
                reference_time = data_time
                wallclock_start = time.time()

            # --- THE HEART: Wallclock playback simulation, speed-adjusted ---
            elapsed_reference = (data_time - reference_time) / max(playback_speed, 0.01)
            elapsed_wallclock = time.time() - wallclock_start
            wait_time = elapsed_reference - elapsed_wallclock
            if wait_time > 0:
                time.sleep(wait_time)
            # ---------------------------------------------------------------

            data = {
                'captured_time': data_time,
                'lat': row.get('Latitude', 0),      
                'lon': row.get('Longitude', 0),      
                'value': row.get('Value', 0),
                'unit': row.get('Unit', 'unknown'),
                'loader_id': row.get('Loader ID', 'unknown')
            }

            producer.send(topic, value=data)
            logging.info(f"Sent data to kafka: {data}")

            # OPTIMIZED FOR 8GB RAM: Balanced throughput for 3K-5K records/second
            # Slight delay to prevent overwhelming the system while maintaining high throughput
            time.sleep(0.0002)  # 200 microseconds - allows ~5K records/second

    producer.flush()
    logging.info("Finished sending all data.")

def main():
    config = load_config()

    kafka_topic = config['DEFAULT']['KAFKA_TOPIC']
    kafka_bootstrap_servers = config['DEFAULT']['KAFKA_BOOTSTRAP_SERVERS']
    csv_file_path = config['DEFAULT']['CSV_FILE_PATH']
    batch_size = int(config['DEFAULT'].get('BATCH_SIZE', 10000))
    config_topic = config['DEFAULT'].get('CONFIG_TOPIC', 'playback-config')  # <-- new config topic

    # Start background thread to listen for speed
    listener_thread = threading.Thread(
        target=listen_for_speed,
        args=(kafka_bootstrap_servers, config_topic),
        daemon=True
    )
    listener_thread.start()

    producer = create_kafka_producer(kafka_bootstrap_servers)
    send_data_from_csv(producer, kafka_topic, csv_file_path, chunk_size=batch_size)
>>>>>>> 0f05a7cc

if __name__ == "__main__":
    main()<|MERGE_RESOLUTION|>--- conflicted
+++ resolved
@@ -19,14 +19,10 @@
     config.read(os.getenv("CONFIG_FILE", config_path))
     return config
 
-<<<<<<< HEAD
 
 
 def create_kafka_producer(bootstrap_servers, config):
     """Create Kafka producer with production-ready configuration and fallback options"""
-=======
-def create_kafka_producer(bootstrap_servers):
->>>>>>> 0f05a7cc
     while True:
         try:
             # Get compression type with fallback
@@ -68,7 +64,24 @@
             logging.error(f"Error creating Kafka producer: {e}. Retrying in 5 seconds...")
             time.sleep(5)
 
-<<<<<<< HEAD
+def listen_for_speed(bootstrap_servers, config_topic):
+    global playback_speed
+    consumer = KafkaConsumer(
+        config_topic,
+        bootstrap_servers=bootstrap_servers,
+        value_deserializer=lambda m: json.loads(m.decode('utf-8')),
+        auto_offset_reset='latest',
+        group_id='speed-listener-group'
+    )
+    logging.info("Started playback speed config listener...")
+    for msg in consumer:
+        try:
+            val = msg.value
+            if "playback_speed" in val:
+                playback_speed = float(val["playback_speed"])
+                logging.info(f"Received NEW playback speed: {playback_speed}")
+        except Exception as e:
+            logging.warning(f"Error parsing playback speed: {e}")
 
 def send_data_from_csv(producer: KafkaProducer, topic: str, csv_file_path: str, chunk_size: int = 10000, delay_ms: int = 10):
     """
@@ -204,102 +217,6 @@
     except Exception as e:
         logging.error(f"Fatal error in data provider: {e}")
         raise
-=======
-def listen_for_speed(bootstrap_servers, config_topic):
-    global playback_speed
-    consumer = KafkaConsumer(
-        config_topic,
-        bootstrap_servers=bootstrap_servers,
-        value_deserializer=lambda m: json.loads(m.decode('utf-8')),
-        auto_offset_reset='latest',
-        group_id='speed-listener-group'
-    )
-    logging.info("Started playback speed config listener...")
-    for msg in consumer:
-        try:
-            val = msg.value
-            if "playback_speed" in val:
-                playback_speed = float(val["playback_speed"])
-                logging.info(f"Received NEW playback speed: {playback_speed}")
-        except Exception as e:
-            logging.warning(f"Error parsing playback speed: {e}")
-
-def send_data_from_csv(
-    producer: KafkaProducer,
-    topic: str,
-    csv_file_path: str,
-    chunk_size: int = 10000,
-):
-    global playback_speed
-    logging.info(f"Starting to read CSV in chunks from {csv_file_path}...")
-
-    reference_time = None
-    wallclock_start = None
-
-    for chunk in pd.read_csv(csv_file_path, chunksize=chunk_size):
-        chunk = chunk.sort_values(by="Captured Time")
-
-        for _, row in chunk.iterrows():
-            if pd.isna(row.get('Value')) or row.get('Value') <= 0:
-                continue
-
-            data_time_str = row.get('Captured Time', '')
-            try:
-                data_time = pd.to_datetime(data_time_str).timestamp()
-            except Exception as e:
-                print(f"Error parsing time {data_time_str}: {e}")
-                continue 
-            if reference_time is None:
-                reference_time = data_time
-                wallclock_start = time.time()
-
-            # --- THE HEART: Wallclock playback simulation, speed-adjusted ---
-            elapsed_reference = (data_time - reference_time) / max(playback_speed, 0.01)
-            elapsed_wallclock = time.time() - wallclock_start
-            wait_time = elapsed_reference - elapsed_wallclock
-            if wait_time > 0:
-                time.sleep(wait_time)
-            # ---------------------------------------------------------------
-
-            data = {
-                'captured_time': data_time,
-                'lat': row.get('Latitude', 0),      
-                'lon': row.get('Longitude', 0),      
-                'value': row.get('Value', 0),
-                'unit': row.get('Unit', 'unknown'),
-                'loader_id': row.get('Loader ID', 'unknown')
-            }
-
-            producer.send(topic, value=data)
-            logging.info(f"Sent data to kafka: {data}")
-
-            # OPTIMIZED FOR 8GB RAM: Balanced throughput for 3K-5K records/second
-            # Slight delay to prevent overwhelming the system while maintaining high throughput
-            time.sleep(0.0002)  # 200 microseconds - allows ~5K records/second
-
-    producer.flush()
-    logging.info("Finished sending all data.")
-
-def main():
-    config = load_config()
-
-    kafka_topic = config['DEFAULT']['KAFKA_TOPIC']
-    kafka_bootstrap_servers = config['DEFAULT']['KAFKA_BOOTSTRAP_SERVERS']
-    csv_file_path = config['DEFAULT']['CSV_FILE_PATH']
-    batch_size = int(config['DEFAULT'].get('BATCH_SIZE', 10000))
-    config_topic = config['DEFAULT'].get('CONFIG_TOPIC', 'playback-config')  # <-- new config topic
-
-    # Start background thread to listen for speed
-    listener_thread = threading.Thread(
-        target=listen_for_speed,
-        args=(kafka_bootstrap_servers, config_topic),
-        daemon=True
-    )
-    listener_thread.start()
-
-    producer = create_kafka_producer(kafka_bootstrap_servers)
-    send_data_from_csv(producer, kafka_topic, csv_file_path, chunk_size=batch_size)
->>>>>>> 0f05a7cc
 
 if __name__ == "__main__":
     main()